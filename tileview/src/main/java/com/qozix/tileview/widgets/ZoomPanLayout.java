package com.qozix.tileview.widgets;

import android.animation.Animator;
import android.animation.ValueAnimator;
import android.content.Context;
import android.support.v4.view.ViewCompat;
import android.util.AttributeSet;
import android.view.GestureDetector;
import android.view.MotionEvent;
import android.view.ScaleGestureDetector;
import android.view.View;
import android.view.ViewGroup;
import android.view.animation.Interpolator;
import android.widget.OverScroller;

import com.qozix.tileview.geom.FloatMathHelper;
import com.qozix.tileview.view.TouchUpGestureDetector;

import java.lang.ref.WeakReference;
import java.util.HashSet;

/**
 * ZoomPanLayout extends ViewGroup to provide support for scrolling and zooming.
 * Fling, drag, pinch and double-tap events are supported natively.
 *
 * Children of ZoomPanLayout are laid out to the sizes provided by setSize,
 * and will always be positioned at 0,0.
 */

public class ZoomPanLayout extends ViewGroup implements
  GestureDetector.OnGestureListener,
  GestureDetector.OnDoubleTapListener,
  ScaleGestureDetector.OnScaleGestureListener,
  TouchUpGestureDetector.OnTouchUpListener {

  private static final int DEFAULT_ZOOM_PAN_ANIMATION_DURATION = 400;

  private int mBaseWidth;
  private int mBaseHeight;
  private int mScaledWidth;
  private int mScaledHeight;

  private float mScale = 1;

  private float mMinScale = 0;
  private float mMaxScale = 1;

  private int mOffsetX;
  private int mOffsetY;

  private float mEffectiveMinScale = 0;
  private boolean mShouldLoopScale = true;

  private boolean mIsFlinging;
  private boolean mIsDragging;
  private boolean mIsScaling;
  private boolean mIsSliding;

  private int mAnimationDuration = DEFAULT_ZOOM_PAN_ANIMATION_DURATION;

  private HashSet<ZoomPanListener> mZoomPanListeners = new HashSet<ZoomPanListener>();

  private OverScroller mScroller;
  private ZoomPanAnimator mZoomPanAnimator;

  private ScaleGestureDetector mScaleGestureDetector;
  private GestureDetector mGestureDetector;
  private TouchUpGestureDetector mTouchUpGestureDetector;
  private MinimumScaleMode mMinimumScaleMode = MinimumScaleMode.FILL;
  private int mScrollOverY;
  private int mScrollOverX;

  /**
   * Constructor to use when creating a ZoomPanLayout from code.
   *
   * @param context The Context the ZoomPanLayout is running in, through which it can access the current theme, resources, etc.
   */
  public ZoomPanLayout( Context context ) {
    this( context, null );
  }

  public ZoomPanLayout( Context context, AttributeSet attrs ) {
    this( context, attrs, 0 );
  }

  public ZoomPanLayout( Context context, AttributeSet attrs, int defStyleAttr ) {
    super( context, attrs, defStyleAttr );
    setWillNotDraw( false );
    setClipChildren( false );
    mScroller = new OverScroller( context );
    mGestureDetector = new GestureDetector( context, this );
    mScaleGestureDetector = new ScaleGestureDetector( context, this );
    mTouchUpGestureDetector = new TouchUpGestureDetector( this );
  }

  @Override
  protected void onMeasure( int widthMeasureSpec, int heightMeasureSpec ) {
    // the container's children should be the size provided by setSize
    // don't use measureChildren because that grabs the child's LayoutParams
    int childWidthMeasureSpec = MeasureSpec.makeMeasureSpec( mScaledWidth, MeasureSpec.EXACTLY );
    int childHeightMeasureSpec = MeasureSpec.makeMeasureSpec( mScaledHeight, MeasureSpec.EXACTLY );
    for( int i = 0; i < getChildCount(); i++){
      View child = getChildAt( i );
      child.measure( childWidthMeasureSpec, childHeightMeasureSpec );
    }
    // but the layout itself should report normal (on screen) dimensions
    int width = MeasureSpec.getSize( widthMeasureSpec );
    int height = MeasureSpec.getSize( heightMeasureSpec );
    width = resolveSize( width, widthMeasureSpec );
    height = resolveSize( height, heightMeasureSpec );
    setMeasuredDimension( width, height );
  }

  /*
  ZoomPanChildren will always be laid out with the scaled dimenions - what is visible during
  scroll operations.  Thus, a RelativeLayout added as a child that had views within it using
  rules like ALIGN_PARENT_RIGHT would function as expected; similarly, an ImageView would be
  stretched between the visible edges.
  If children further operate on scale values, that should be accounted for
  in the child's logic (see ScalingLayout).
   */
  @Override
  protected void onLayout( boolean changed, int l, int t, int r, int b ) {
    final int width = getWidth();
    final int height = getHeight();

    mOffsetX = mScaledWidth >= width ? 0 : width / 2 - mScaledWidth / 2;
    mOffsetY = mScaledHeight >= height ? 0 : height / 2 - mScaledHeight / 2;

    for( int i = 0; i < getChildCount(); i++ ) {
      View child = getChildAt( i );
      if( child.getVisibility() != GONE ) {
        child.layout( mOffsetX, mOffsetY, mScaledWidth + mOffsetX, mScaledHeight + mOffsetY );
      }
    }
    calculateMinimumScaleToFit();
    constrainScrollToLimits();
  }

  /**
   * Determines whether the ZoomPanLayout should limit it's minimum scale to no less than what
   * would be required to fill it's container.
   *
   * @param shouldScaleToFit True to limit minimum scale, false to allow arbitrary minimum scale.
   */
  public void setShouldScaleToFit( boolean shouldScaleToFit ) {
    setMinimumScaleMode(shouldScaleToFit ? MinimumScaleMode.FILL : MinimumScaleMode.NONE);
  }

  /**
   * Sets the minimum scale mode
   *
   * @param minimumScaleMode The minimum scale mode
   */
  public void setMinimumScaleMode( MinimumScaleMode minimumScaleMode ) {
    mMinimumScaleMode = minimumScaleMode;
    calculateMinimumScaleToFit();
  }

  /**
   * Determines whether the ZoomPanLayout should go back to minimum scale after a double-tap at
   * maximum scale.
   *
   * @param shouldLoopScale True to allow going back to minimum scale, false otherwise.
   */
  public void setShouldLoopScale( boolean shouldLoopScale ) {
    mShouldLoopScale = shouldLoopScale;
  }

  /**
   * Set minimum and maximum mScale values for this ZoomPanLayout.
   * Note that if minimumScaleMode is set to {@link MinimumScaleMode#FIT} or {@link MinimumScaleMode#FILL}, the minimum value set here will be ignored
   * Default values are 0 and 1.
   *
   * @param min Minimum scale the ZoomPanLayout should accept.
   * @param max Maximum scale the ZoomPanLayout should accept.
   */
  public void setScaleLimits( float min, float max ) {
    mMinScale = min;
    mMaxScale = max;
    setScale( mScale );
  }

  /**
   * Sets the size (width and height) of the ZoomPanLayout
   * as it should be rendered at a scale of 1f (100%).
   *
   * @param width  Width of the underlying image, not the view or viewport.
   * @param height Height of the underlying image, not the view or viewport.
   */
  public void setSize( int width, int height ) {
    mBaseWidth = width;
    mBaseHeight = height;
    updateScaledDimensions();
    calculateMinimumScaleToFit();
    constrainScrollToLimits();
    requestLayout();
  }

  /**
   * Sets the amount of which the scroll can go outside of the actual image, resulting in a rubber band effect
   * @param scrollOverXY pixel to scroll out of the image
   */
  public void setScrollOver( int scrollOverXY ) {
    this.mScrollOverX = scrollOverXY;
    this.mScrollOverY = scrollOverXY;
  }

  /**
   * Returns the base (not scaled) width of the underlying composite image.
   *
   * @return The base (not scaled) width of the underlying composite image.
   */
  public int getBaseWidth() {
    return mBaseWidth;
  }

  /**
   * Returns the base (not scaled) height of the underlying composite image.
   *
   * @return The base (not scaled) height of the underlying composite image.
   */
  public int getBaseHeight() {
    return mBaseHeight;
  }

  /**
   * Returns the scaled width of the underlying composite image.
   *
   * @return The scaled width of the underlying composite image.
   */
  public int getScaledWidth() {
    return mScaledWidth;
  }

  /**
   * Returns the scaled height of the underlying composite image.
   *
   * @return The scaled height of the underlying composite image.
   */
  public int getScaledHeight() {
    return mScaledHeight;
  }

  /**
   * Sets the scale (0-1) of the ZoomPanLayout.
   *
   * @param scale The new value of the ZoomPanLayout scale.
   */
  public void setScale( float scale ) {
    scale = getConstrainedDestinationScale( scale );
    if( mScale != scale ) {
      float previous = mScale;
      mScale = scale;
      updateScaledDimensions();
      constrainScrollToLimits();
      onScaleChanged( scale, previous );
      invalidate();
    }
  }

  /**
   * Retrieves the current scale of the ZoomPanLayout.
   *
   * @return The current scale of the ZoomPanLayout.
   */
  public float getScale() {
    return mScale;
  }

  /**
   * Returns the horizontal distance children are offset if the content is scaled smaller than width.
   *
   * @return
   */
  public int getOffsetX() {
    return mOffsetX;
  }

  /**
   * Return the vertical distance children are offset if the content is scaled smaller than height.
   *
   * @return
   */
  public int getOffsetY() {
    return mOffsetY;
  }

  /**
   * Returns whether the ZoomPanLayout is currently being flung.
   *
   * @return true if the ZoomPanLayout is currently flinging, false otherwise.
   */
  public boolean isFlinging() {
    return mIsFlinging;
  }

  /**
   * Returns whether the ZoomPanLayout is currently being dragged.
   *
   * @return true if the ZoomPanLayout is currently dragging, false otherwise.
   */
  public boolean isDragging() {
    return mIsDragging;
  }

  /**
   * Returns whether the ZoomPanLayout is currently operating a scroll tween.
   *
   * @return True if the ZoomPanLayout is currently scrolling, false otherwise.
   */
  public boolean isSliding() {
    return mIsSliding;
  }

  /**
   * Returns whether the ZoomPanLayout is currently operating a scale tween.
   *
   * @return True if the ZoomPanLayout is currently scaling, false otherwise.
   */
  public boolean isScaling() {
    return mIsScaling;
  }

  /**
   * Returns the Scroller instance used to manage dragging and flinging.
   *
   * @return The Scroller instance use to manage dragging and flinging.
   */
  public OverScroller getScroller() {
    return mScroller;
  }

  /**
   * Returns the duration zoom and pan animations will use.
   *
   * @return The duration zoom and pan animations will use.
   */
  public int getAnimationDuration() {
    return mAnimationDuration;
  }

  /**
   * Set the duration zoom and pan animation will use.
   *
   * @param animationDuration The duration animations will use.
   */
  public void setAnimationDuration( int animationDuration ) {
    mAnimationDuration = animationDuration;
    if( mZoomPanAnimator != null ) {
      mZoomPanAnimator.setDuration( mAnimationDuration );
    }
  }

  /**
   * Adds a ZoomPanListener to the ZoomPanLayout, which will receive notification of actions
   * relating to zoom and pan events.
   *
   * @param zoomPanListener ZoomPanListener implementation to add.
   * @return True when the listener set did not already contain the Listener, false otherwise.
   */
  public boolean addZoomPanListener( ZoomPanListener zoomPanListener ) {
    return mZoomPanListeners.add( zoomPanListener );
  }

  /**
   * Removes a ZoomPanListener from the ZoomPanLayout
   *
   * @param listener ZoomPanListener to remove.
   * @return True if the Listener was removed, false otherwise.
   */
  public boolean removeZoomPanListener( ZoomPanListener listener ) {
    return mZoomPanListeners.remove( listener );
  }

  /**
   * Scrolls and centers the ZoomPanLayout to the x and y values provided.
   *
   * @param x Horizontal destination point.
   * @param y Vertical destination point.
   */
  public void scrollToAndCenter( int x, int y ) {
    scrollTo( x - getHalfWidth(), y - getHalfHeight() );
  }

  /**
   * Set the scale of the ZoomPanLayout while maintaining the current center point.
   *
   * @param scale The new value of the ZoomPanLayout scale.
   */
  public void setScaleFromCenter( float scale ) {
    setScaleFromPosition( getHalfWidth(), getHalfHeight(), scale );
  }

  /**
   * Scrolls the ZoomPanLayout to the x and y values provided using scrolling animation.
   *
   * @param x Horizontal destination point.
   * @param y Vertical destination point.
   */
  public void slideTo( int x, int y ) {
    getAnimator().animatePan( x, y );
  }

  /**
   * Scrolls and centers the ZoomPanLayout to the x and y values provided using scrolling animation.
   *
   * @param x Horizontal destination point.
   * @param y Vertical destination point.
   */
  public void slideToAndCenter( int x, int y ) {
    slideTo( x - getHalfWidth(), y - getHalfHeight() );
  }

  /**
   * Animates the ZoomPanLayout to the scale provided, and centers the viewport to the position
   * supplied.
   *
   * @param x Horizontal destination point.
   * @param y Vertical destination point.
   * @param scale The final scale value the ZoomPanLayout should animate to.
   */
  public void slideToAndCenterWithScale( int x, int y, float scale ) {
    getAnimator().animateZoomPan( x - getHalfWidth(), y - getHalfHeight(), scale );
  }

  /**
   * Scales the ZoomPanLayout with animated progress, without maintaining scroll position.
   *
   * @param destination The final scale value the ZoomPanLayout should animate to.
   */
  public void smoothScaleTo( float destination ) {
    getAnimator().animateZoom( destination );
  }

  /**
   * Animates the ZoomPanLayout to the scale provided, while maintaining position determined by
   * the focal point provided.
   *
   * @param focusX The horizontal focal point to maintain, relative to the screen (as supplied by MotionEvent.getX).
   * @param focusY The vertical focal point to maintain, relative to the screen (as supplied by MotionEvent.getY).
   * @param scale The final scale value the ZoomPanLayout should animate to.
   */
  public void smoothScaleFromFocalPoint( int focusX, int focusY, float scale ) {
    scale = getConstrainedDestinationScale( scale );
    if( scale == mScale ) {
      return;
    }
    int x = getOffsetScrollXFromScale( focusX, scale, mScale );
    int y = getOffsetScrollYFromScale( focusY, scale, mScale );
    getAnimator().animateZoomPan( x, y, scale );
  }

  /**
   * Animate the scale of the ZoomPanLayout while maintaining the current center point.
   *
   * @param scale The final scale value the ZoomPanLayout should animate to.
   */
  public void smoothScaleFromCenter( float scale ) {
    smoothScaleFromFocalPoint( getHalfWidth(), getHalfHeight(), scale );
  }

  /**
   * Provide this method to be overriden by subclasses, e.g., onScrollChanged.
   */
  public void onScaleChanged( float currentScale, float previousScale ) {
    // noop
  }

  private float getConstrainedDestinationScale( float scale ) {
    scale = Math.max( scale, mEffectiveMinScale );
    scale = Math.min( scale, mMaxScale );
    return scale;
  }

  private void constrainScrollToLimits() {
    int x = getScrollX();
    int y = getScrollY();
    int constrainedX = getConstrainedScrollX( x );
    int constrainedY = getConstrainedScrollY( y );
    if( x != constrainedX || y != constrainedY ) {
      scrollTo( constrainedX, constrainedY );
    }
  }

  private void updateScaledDimensions() {
    mScaledWidth = FloatMathHelper.scale( mBaseWidth, mScale );
    mScaledHeight = FloatMathHelper.scale( mBaseHeight, mScale );
  }

  protected ZoomPanAnimator getAnimator() {
    if( mZoomPanAnimator == null ) {
      mZoomPanAnimator = new ZoomPanAnimator( this );
      mZoomPanAnimator.setDuration( mAnimationDuration );
    }
    return mZoomPanAnimator;
  }

  private int getOffsetScrollXFromScale( int offsetX, float destinationScale, float currentScale ) {
    int scrollX = getScrollX() + offsetX;
    float deltaScale = destinationScale / currentScale;
    return (int) (scrollX * deltaScale) - offsetX;
  }

  private int getOffsetScrollYFromScale( int offsetY, float destinationScale, float currentScale ) {
    int scrollY = getScrollY() + offsetY;
    float deltaScale = destinationScale / currentScale;
    return (int) (scrollY * deltaScale) - offsetY;
  }

  public void setScaleFromPosition( int offsetX, int offsetY, float scale ) {
    scale = getConstrainedDestinationScale( scale );
    if( scale == mScale ) {
      return;
    }
    int x = getOffsetScrollXFromScale( offsetX, scale, mScale );
    int y = getOffsetScrollYFromScale( offsetY, scale, mScale );

    setScale( scale );

    x = getConstrainedScrollX( x );
    y = getConstrainedScrollY( y );

    scrollTo( x, y );
  }

  @Override
  public boolean canScrollHorizontally( int direction ) {
    int position = getScrollX();
    return direction > 0 ? position < getScrollLimitX() : direction < 0 && position > 0;
  }

  @Override
  public boolean onTouchEvent( MotionEvent event ) {
    boolean gestureIntercept = mGestureDetector.onTouchEvent( event );
    boolean scaleIntercept = mScaleGestureDetector.onTouchEvent( event );
    boolean touchIntercept = mTouchUpGestureDetector.onTouchEvent( event );
    return gestureIntercept || scaleIntercept || touchIntercept || super.onTouchEvent( event );
  }

  public void scrollTo( int x, int y, boolean scrollOver ) {
    x = getConstrainedScrollX( x, scrollOver );
    y = getConstrainedScrollY( y, scrollOver );
    super.scrollTo( x, y );
  }

  @Override
  public void scrollTo( int x, int y ) {
    scrollTo( x, y, false );
  }

  private void calculateMinimumScaleToFit() {
    float minimumScaleX = getWidth() / (float) mBaseWidth;
    float minimumScaleY = getHeight() / (float) mBaseHeight;
    float recalculatedMinScale = calculatedMinScale(minimumScaleX, minimumScaleY);
    if( recalculatedMinScale != mEffectiveMinScale ) {
      mEffectiveMinScale = recalculatedMinScale;
      if( mScale < mEffectiveMinScale ){
        setScale( mEffectiveMinScale );
      }
    }
  }

  private float calculatedMinScale( float minimumScaleX, float minimumScaleY ) {
    switch( mMinimumScaleMode ) {
      case FILL: return Math.max( minimumScaleX, minimumScaleY );
      case FIT: return Math.min( minimumScaleX, minimumScaleY );
    }

    return mMinScale;
  }

  protected int getHalfWidth() {
    return FloatMathHelper.scale( getWidth(), 0.5f );
  }

  protected int getHalfHeight() {
    return FloatMathHelper.scale( getHeight(), 0.5f );
  }

<<<<<<< HEAD
  protected int getConstrainedScrollX( int x ) {
    return Math.max( getScrollMinX(), Math.min( x, getScrollLimitX() ) );
  }

  protected int getConstrainedScrollY( int y ) {
    return Math.max( getScrollMinY(), Math.min( y, getScrollLimitY() ) );
=======
  private int getConstrainedScrollX( int x, boolean scrollOver ) {
    if( scrollOver ) {
      if( x <= 0 ) {
        return Math.max( x, -mScrollOverX );
      } else {
        return Math.min( x, Math.max( 0, getScrollLimitX() ) + mScrollOverX );
      }
    } else {
      return Math.max( 0, Math.min( x, getScrollLimitX() ) );
    }
  }

  private int getConstrainedScrollX( int x ) {
    return getConstrainedScrollX( x, true );
  }

  private int getConstrainedScrollY( int y, boolean scrollOver ) {
    if( scrollOver ) {
      if( y <= 0 ) {
        return Math.max( y, -mScrollOverY );
      } else {
        return Math.min( y, Math.max( 0, getScrollLimitY() ) + mScrollOverY );
      }
    } else {
      return Math.max( 0, Math.min( y, getScrollLimitY() ) );
    }
  }

  private int getConstrainedScrollY( int y ) {
    return getConstrainedScrollY( y, true );
>>>>>>> 68b16d7e
  }

  protected int getScrollLimitX() {
    return mScaledWidth - getWidth();
  }

  protected int getScrollLimitY() {
    return mScaledHeight - getHeight();
  }

  protected int getScrollMinX(){
    return 0;
  }

  protected int getScrollMinY(){
    return 0;
  }

  @Override
  public void computeScroll() {
    if( mScroller.computeScrollOffset() ) {
      int startX = getScrollX();
      int startY = getScrollY();
      int endX = getConstrainedScrollX( mScroller.getCurrX() );
      int endY = getConstrainedScrollY( mScroller.getCurrY() );
      if( startX != endX || startY != endY ) {
        scrollTo( endX, endY, true );
        if( mIsFlinging ) {
          broadcastFlingUpdate();
        }
      }
      if( mScroller.isFinished() ) {
        if( mIsFlinging ) {
          mIsFlinging = false;
          broadcastFlingEnd();
        }
      } else {
        ViewCompat.postInvalidateOnAnimation( this );
      }
    }
  }

  private void broadcastDragBegin() {
    for( ZoomPanListener listener : mZoomPanListeners ) {
      listener.onPanBegin( getScrollX(), getScrollY(), ZoomPanListener.Origination.DRAG );
    }
  }

  private void broadcastDragUpdate() {
    for( ZoomPanListener listener : mZoomPanListeners ) {
      listener.onPanUpdate( getScrollX(), getScrollY(), ZoomPanListener.Origination.DRAG );
    }
  }

  private void broadcastDragEnd() {
    for( ZoomPanListener listener : mZoomPanListeners ) {
      listener.onPanEnd( getScrollX(), getScrollY(), ZoomPanListener.Origination.DRAG );
    }
  }

  private void broadcastFlingBegin() {
    for( ZoomPanListener listener : mZoomPanListeners ) {
      listener.onPanBegin( mScroller.getStartX(), mScroller.getStartY(), ZoomPanListener.Origination.FLING );
    }
  }

  private void broadcastFlingUpdate() {
    for( ZoomPanListener listener : mZoomPanListeners ) {
      listener.onPanUpdate( mScroller.getCurrX(), mScroller.getCurrY(), ZoomPanListener.Origination.FLING );
    }
  }

  private void broadcastFlingEnd() {
    for( ZoomPanListener listener : mZoomPanListeners ) {
      listener.onPanEnd( mScroller.getFinalX(), mScroller.getFinalY(), ZoomPanListener.Origination.FLING );
    }
  }

  private void broadcastProgrammaticPanBegin() {
    for( ZoomPanListener listener : mZoomPanListeners ) {
      listener.onPanBegin( getScrollX(), getScrollY(), null );
    }
  }

  private void broadcastProgrammaticPanUpdate() {
    for( ZoomPanListener listener : mZoomPanListeners ) {
      listener.onPanUpdate( getScrollX(), getScrollY(), null );
    }
  }

  private void broadcastProgrammaticPanEnd() {
    for( ZoomPanListener listener : mZoomPanListeners ) {
      listener.onPanEnd( getScrollX(), getScrollY(), null );
    }
  }

  private void broadcastPinchBegin() {
    for( ZoomPanListener listener : mZoomPanListeners ) {
      listener.onZoomBegin( mScale, ZoomPanListener.Origination.PINCH );
    }
  }

  private void broadcastPinchUpdate() {
    for( ZoomPanListener listener : mZoomPanListeners ) {
      listener.onZoomUpdate( mScale, ZoomPanListener.Origination.PINCH );
    }
  }

  private void broadcastPinchEnd() {
    for( ZoomPanListener listener : mZoomPanListeners ) {
      listener.onZoomEnd( mScale, ZoomPanListener.Origination.PINCH );
    }
  }

  private void broadcastProgrammaticZoomBegin() {
    for( ZoomPanListener listener : mZoomPanListeners ) {
      listener.onZoomBegin( mScale, null );
    }
  }

  private void broadcastProgrammaticZoomUpdate() {
    for( ZoomPanListener listener : mZoomPanListeners ) {
      listener.onZoomUpdate( mScale, null );
    }
  }

  private void broadcastProgrammaticZoomEnd() {
    for( ZoomPanListener listener : mZoomPanListeners ) {
      listener.onZoomEnd( mScale, null );
    }
  }

  @Override
  public boolean onDown( MotionEvent event ) {
    if( mIsFlinging && !mScroller.isFinished() ) {
      mScroller.forceFinished( true );
      mIsFlinging = false;
      broadcastFlingEnd();
    }
    return true;
  }

  @Override
  public boolean onFling( MotionEvent event1, MotionEvent event2, float velocityX, float velocityY ) {
    mScroller.fling( getScrollX(), getScrollY(), (int) -velocityX, (int) -velocityY, 0, Math.max( 0, getScrollLimitX() ), 0, Math.max( 0, getScrollLimitY() ), mScrollOverX, mScrollOverY );
    mIsFlinging = true;
    ViewCompat.postInvalidateOnAnimation( this );
    broadcastFlingBegin();
    return true;
  }

  @Override
  public void onLongPress( MotionEvent event ) {

  }

  @Override
  public boolean onScroll( MotionEvent e1, MotionEvent e2, float distanceX, float distanceY ) {
    int scrollEndX = getScrollX() + (int) distanceX;
    int scrollEndY = getScrollY() + (int) distanceY;
    scrollTo( scrollEndX, scrollEndY, true );
    if( !mIsDragging ) {
      mIsDragging = true;
      broadcastDragBegin();
    } else {
      broadcastDragUpdate();
    }
    return true;
  }

  @Override
  public void onShowPress( MotionEvent event ) {

  }

  @Override
  public boolean onSingleTapUp( MotionEvent event ) {
    return true;
  }

  @Override
  public boolean onSingleTapConfirmed( MotionEvent event ) {
    return true;
  }

  @Override
  public boolean onDoubleTap( MotionEvent event ) {
    float destination = (float)( Math.pow( 2, Math.floor( Math.log( mScale * 2 ) / Math.log( 2 ) ) ) );
    float effectiveDestination = mShouldLoopScale && mScale >= mMaxScale ? mMinScale : destination;
    destination = getConstrainedDestinationScale( effectiveDestination );
    smoothScaleFromFocalPoint( (int) event.getX(), (int) event.getY(), destination );
    return true;
  }

  @Override
  public boolean onDoubleTapEvent( MotionEvent event ) {
    return true;
  }

  @Override
  public boolean onTouchUp( MotionEvent event ) {
    if( mIsDragging ) {
      mIsDragging = false;
      if( !mIsFlinging ) {
        slideTo( getConstrainedScrollX( getScrollX(), false ), getConstrainedScrollY( getScrollY(), false ) );
        broadcastDragEnd();
      }
    }
    return true;
  }

  @Override
  public boolean onScaleBegin( ScaleGestureDetector scaleGestureDetector ) {
    mIsScaling = true;
    broadcastPinchBegin();
    return true;
  }

  @Override
  public void onScaleEnd( ScaleGestureDetector scaleGestureDetector ) {
    mIsScaling = false;
    broadcastPinchEnd();
  }

  @Override
  public boolean onScale( ScaleGestureDetector scaleGestureDetector ) {
    float currentScale = mScale * mScaleGestureDetector.getScaleFactor();
    setScaleFromPosition(
      (int) scaleGestureDetector.getFocusX(),
      (int) scaleGestureDetector.getFocusY(),
      currentScale );
    broadcastPinchUpdate();
    return true;
  }

  private static class ZoomPanAnimator extends ValueAnimator implements
    ValueAnimator.AnimatorUpdateListener,
    ValueAnimator.AnimatorListener {

    private WeakReference<ZoomPanLayout> mZoomPanLayoutWeakReference;
    private ZoomPanState mStartState = new ZoomPanState();
    private ZoomPanState mEndState = new ZoomPanState();
    private boolean mHasPendingZoomUpdates;
    private boolean mHasPendingPanUpdates;

    public ZoomPanAnimator( ZoomPanLayout zoomPanLayout ) {
      super();
      addUpdateListener( this );
      addListener( this );
      setFloatValues( 0f, 1f );
      setInterpolator( new FastEaseInInterpolator() );
      mZoomPanLayoutWeakReference = new WeakReference<ZoomPanLayout>( zoomPanLayout );
    }

    private boolean setupPanAnimation( int x, int y ) {
      ZoomPanLayout zoomPanLayout = mZoomPanLayoutWeakReference.get();
      if( zoomPanLayout != null ) {
        mStartState.x = zoomPanLayout.getScrollX();
        mStartState.y = zoomPanLayout.getScrollY();
        mEndState.x = x;
        mEndState.y = y;
        return mStartState.x != mEndState.x || mStartState.y != mEndState.y;
      }
      return false;
    }

    private boolean setupZoomAnimation( float scale ) {
      ZoomPanLayout zoomPanLayout = mZoomPanLayoutWeakReference.get();
      if( zoomPanLayout != null ) {
        mStartState.scale = zoomPanLayout.getScale();
        mEndState.scale = scale;
        return mStartState.scale != mEndState.scale;
      }
      return false;
    }

    public void animateZoomPan( int x, int y, float scale ) {
      ZoomPanLayout zoomPanLayout = mZoomPanLayoutWeakReference.get();
      if( zoomPanLayout != null ) {
        mHasPendingZoomUpdates = setupZoomAnimation( scale );
        mHasPendingPanUpdates = setupPanAnimation( x, y );
        if( mHasPendingPanUpdates || mHasPendingZoomUpdates ) {
          start();
        }
      }
    }

    public void animateZoom( float scale ) {
      ZoomPanLayout zoomPanLayout = mZoomPanLayoutWeakReference.get();
      if( zoomPanLayout != null ) {
        mHasPendingZoomUpdates = setupZoomAnimation( scale );
        if( mHasPendingZoomUpdates ) {
          start();
        }
      }
    }

    public void animatePan( int x, int y ) {
      ZoomPanLayout zoomPanLayout = mZoomPanLayoutWeakReference.get();
      if( zoomPanLayout != null ) {
        mHasPendingPanUpdates = setupPanAnimation( x, y );
        if( mHasPendingPanUpdates ) {
          start();
        }
      }
    }

    @Override
    public void onAnimationUpdate( ValueAnimator animation ) {
      ZoomPanLayout zoomPanLayout = mZoomPanLayoutWeakReference.get();
      if( zoomPanLayout != null ) {
        float progress = (float) animation.getAnimatedValue();
        if( mHasPendingZoomUpdates ) {
          float scale = mStartState.scale + (mEndState.scale - mStartState.scale) * progress;
          zoomPanLayout.setScale( scale );
          zoomPanLayout.broadcastProgrammaticZoomUpdate();
        }
        if( mHasPendingPanUpdates ) {
          int x = (int) (mStartState.x + (mEndState.x - mStartState.x) * progress);
          int y = (int) (mStartState.y + (mEndState.y - mStartState.y) * progress);
          zoomPanLayout.scrollTo( x, y );
          zoomPanLayout.broadcastProgrammaticPanUpdate();
        }
      }
    }

    @Override
    public void onAnimationStart( Animator animator ) {
      ZoomPanLayout zoomPanLayout = mZoomPanLayoutWeakReference.get();
      if( zoomPanLayout != null ) {
        if( mHasPendingZoomUpdates ) {
          zoomPanLayout.mIsScaling = true;
          zoomPanLayout.broadcastProgrammaticZoomBegin();
        }
        if( mHasPendingPanUpdates ) {
          zoomPanLayout.mIsSliding = true;
          zoomPanLayout.broadcastProgrammaticPanBegin();
        }
      }
    }

    @Override
    public void onAnimationEnd( Animator animator ) {
      ZoomPanLayout zoomPanLayout = mZoomPanLayoutWeakReference.get();
      if( zoomPanLayout != null ) {
        if( mHasPendingZoomUpdates ) {
          mHasPendingZoomUpdates = false;
          zoomPanLayout.mIsScaling = false;
          zoomPanLayout.broadcastProgrammaticZoomEnd();
        }
        if( mHasPendingPanUpdates ) {
          mHasPendingPanUpdates = false;
          zoomPanLayout.mIsSliding = false;
          zoomPanLayout.broadcastProgrammaticPanEnd();
        }
      }
    }

    @Override
    public void onAnimationCancel( Animator animator ) {
      onAnimationEnd( animator );
    }

    @Override
    public void onAnimationRepeat( Animator animator ) {

    }

    private static class ZoomPanState {
      public int x;
      public int y;
      public float scale;
    }

    private static class FastEaseInInterpolator implements Interpolator {
      @Override
      public float getInterpolation( float input ) {
        return (float) (1 - Math.pow( 1 - input, 8 ));
      }
    }
  }

  public interface ZoomPanListener {
    enum Origination {
      DRAG,
      FLING,
      PINCH
    }
    void onPanBegin( int x, int y, Origination origin );
    void onPanUpdate( int x, int y, Origination origin );
    void onPanEnd( int x, int y, Origination origin );
    void onZoomBegin( float scale, Origination origin );
    void onZoomUpdate( float scale, Origination origin );
    void onZoomEnd( float scale, Origination origin );
  }

  public enum MinimumScaleMode {
    /**
     * Limit the minimum scale to no less than what
     * would be required to fill the container
     */
    FILL,

    /**
     * Limit the minimum scale to no less than what
     * would be required to fit inside the container
     */
    FIT,

    /**
     * Allow arbitrary minimum scale.
     */
    NONE
  }
}<|MERGE_RESOLUTION|>--- conflicted
+++ resolved
@@ -578,23 +578,15 @@
     return FloatMathHelper.scale( getHeight(), 0.5f );
   }
 
-<<<<<<< HEAD
-  protected int getConstrainedScrollX( int x ) {
-    return Math.max( getScrollMinX(), Math.min( x, getScrollLimitX() ) );
-  }
-
-  protected int getConstrainedScrollY( int y ) {
-    return Math.max( getScrollMinY(), Math.min( y, getScrollLimitY() ) );
-=======
   private int getConstrainedScrollX( int x, boolean scrollOver ) {
     if( scrollOver ) {
       if( x <= 0 ) {
         return Math.max( x, -mScrollOverX );
       } else {
-        return Math.min( x, Math.max( 0, getScrollLimitX() ) + mScrollOverX );
+        return Math.min( x, Math.max( getScrollMinX(), getScrollLimitX() ) + mScrollOverX );
       }
     } else {
-      return Math.max( 0, Math.min( x, getScrollLimitX() ) );
+      return Math.max( getScrollMinX(), Math.min( x, getScrollLimitX() ) );
     }
   }
 
@@ -607,16 +599,15 @@
       if( y <= 0 ) {
         return Math.max( y, -mScrollOverY );
       } else {
-        return Math.min( y, Math.max( 0, getScrollLimitY() ) + mScrollOverY );
+        return Math.min( y, Math.max( getScrollMinY(), getScrollLimitY() ) + mScrollOverY );
       }
     } else {
-      return Math.max( 0, Math.min( y, getScrollLimitY() ) );
+      return Math.max( getScrollMinY(), Math.min( y, getScrollLimitY() ) );
     }
   }
 
   private int getConstrainedScrollY( int y ) {
     return getConstrainedScrollY( y, true );
->>>>>>> 68b16d7e
   }
 
   protected int getScrollLimitX() {
