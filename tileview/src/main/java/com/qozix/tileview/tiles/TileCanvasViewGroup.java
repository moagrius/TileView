--- conflicted
+++ resolved
@@ -1,8 +1,8 @@
 package com.qozix.tileview.tiles;
 
 import android.content.Context;
-import android.os.AsyncTask;
 import android.os.Handler;
+import android.os.Looper;
 import android.os.Message;
 
 import com.qozix.tileview.detail.DetailLevel;
@@ -27,8 +27,6 @@
   private BitmapProvider mBitmapProvider;
   private HashMap<Float, TileCanvasView> mTileCanvasViewHashMap = new HashMap<>();
 
-  private TileRenderTask mLastRunTileRenderTask;
-
   private DetailLevel mDetailLevelToRender;
   private DetailLevel mLastRenderedDetailLevel;
   private TileCanvasView mCurrentTileCanvasView;
@@ -47,12 +45,6 @@
 
   private int mRenderBuffer = DEFAULT_RENDER_BUFFER;
 
-<<<<<<< HEAD
-  public TileCanvasViewGroup( Context context ) {
-    super( context );
-    setWillNotDraw( false );
-    mTileRenderHandler = new TileRenderHandler( this );
-=======
   private TileRenderPoolExecutor mTileRenderPoolExecutor;
 
 
@@ -65,7 +57,6 @@
     setWillNotDraw( false );
     mTileRenderThrottleHandler = new TileRenderThrottleHandler( this );
     mTileRenderPoolExecutor = new TileRenderPoolExecutor();
->>>>>>> cd587e2c
   }
 
   public boolean getTransitionsEnabled() {
@@ -140,15 +131,9 @@
    */
   public void cancelRender() {
     mRenderIsCancelled = true;
-<<<<<<< HEAD
-    if( mLastRunTileRenderTask != null && mLastRunTileRenderTask.getStatus() != AsyncTask.Status.FINISHED ) {
-      mLastRunTileRenderTask.cancel( true );
-=======
     if( mTileRenderPoolExecutor != null ){
       mTileRenderPoolExecutor.cancel();
->>>>>>> cd587e2c
-    }
-    mLastRunTileRenderTask = null;
+    }
   }
 
   /**
@@ -194,13 +179,9 @@
         tilesNotInCurrentViewport.add( tile );
       }
     }
-<<<<<<< HEAD
-    mTilesAlreadyRendered.clear();
-=======
     tilesInCurrentViewport.addAll( recentlyComputedVisibleTileSet );
     tilesInCurrentViewport.removeAll( tilesNotInCurrentViewport );
     tilesNotInCurrentViewport.clear();
->>>>>>> cd587e2c
   }
 
   private float getCurrentDetailLevelScale() {
@@ -234,19 +215,11 @@
     if( !changed ) {
       return;
     }
-<<<<<<< HEAD
-    mTilesVisible = mDetailLevelToRender.getVisibleTilesFromLastViewportComputation();
-    if( mLastRunTileRenderTask != null && mLastRunTileRenderTask.getStatus() != AsyncTask.Status.FINISHED ) {
-      mLastRunTileRenderTask.cancel( true );
-=======
     Set<Tile> visibleTiles = mDetailLevelToRender.getVisibleTilesFromLastViewportComputation();
     reconcile( visibleTiles );
     if( mTileRenderPoolExecutor != null ){
       mTileRenderPoolExecutor.queue( this, getRenderSet() );
->>>>>>> cd587e2c
-    }
-    mLastRunTileRenderTask = new TileRenderTask( this );
-    mLastRunTileRenderTask.executeOnExecutor( AsyncTask.THREAD_POOL_EXECUTOR );
+    }
   }
 
   private void clearOutOfViewportTiles(){
@@ -285,18 +258,7 @@
 
   void onRenderTaskPostExecute() {
     mIsRendering = false;
-<<<<<<< HEAD
-    if( !mTransitionsEnabled ) {
-      cleanup();
-    }
-    if( mTileRenderListener != null ) {
-      mTileRenderListener.onRenderComplete();
-    }
-    invalidate();
-    requestRender();
-=======
     mTileRenderThrottleHandler.post( mRenderPostExecuteRunnable );
->>>>>>> cd587e2c
   }
 
   Set<Tile> getRenderSet() {
@@ -309,14 +271,10 @@
     tile.generateBitmap( getContext(), getBitmapProvider() );
   }
 
-<<<<<<< HEAD
-  void addTileToCurrentTileCanvasView( Tile tile ) {
-=======
   void addTileToCurrentTileCanvasView( final Tile tile ) {
     if( !tilesInCurrentViewport.contains( tile ) ) {
       return;
     }
->>>>>>> cd587e2c
     tile.setTransitionsEnabled( mTransitionsEnabled );
     tile.setTransitionDuration( mTransitionDuration );
     tile.stampTime();
@@ -347,10 +305,7 @@
   }
 
   public void destroy(){
-<<<<<<< HEAD
-=======
     mTileRenderPoolExecutor.shutdownNow();
->>>>>>> cd587e2c
     clear();
     for( TileCanvasView tileGroup : mTileCanvasViewHashMap.values() ) {
       tileGroup.clearTiles( mShouldRecycleBitmaps );
@@ -365,15 +320,9 @@
 
     private final WeakReference<TileCanvasViewGroup> mTileCanvasViewGroupWeakReference;
 
-<<<<<<< HEAD
-    public TileRenderHandler( TileCanvasViewGroup tileCanvasViewGroup ) {
-      super();
-      mTileManagerWeakReference = new WeakReference<TileCanvasViewGroup>( tileCanvasViewGroup );
-=======
     public TileRenderThrottleHandler( TileCanvasViewGroup tileCanvasViewGroup ) {
       super( Looper.getMainLooper() );
       mTileCanvasViewGroupWeakReference = new WeakReference<>( tileCanvasViewGroup );
->>>>>>> cd587e2c
     }
 
     @Override
@@ -394,82 +343,18 @@
     void onRenderComplete();
   }
 
-<<<<<<< HEAD
-  static class TileRenderTask extends AsyncTask<Void, Tile, Void> {
-
-    private final WeakReference<TileCanvasViewGroup> mTileManagerWeakReference;
-
-    TileRenderTask( TileCanvasViewGroup tileCanvasViewGroup ) {
-      super();
-      mTileManagerWeakReference = new WeakReference<TileCanvasViewGroup>( tileCanvasViewGroup );
-    }
-
-    @Override
-    protected void onPreExecute() {
-      final TileCanvasViewGroup tileCanvasViewGroup = mTileManagerWeakReference.get();
-      if( tileCanvasViewGroup != null ) {
-        tileCanvasViewGroup.onRenderTaskPreExecute();
-      }
-    }
-
-    /**
-     * As of 10/03/15, lint is _incorrectly_ indicating that we can't access member
-     * variables from a worker thread (this thread).
-     * https://code.google.com/p/android/issues/detail?id=175397
-     * Until this is corrected, use @SuppressWarnings
-     *
-     * @param params noop
-     * @return null
-     */
-    @SuppressWarnings("all")
-=======
   // This runnable is required to run on UI thread
   private Runnable mRenderPostExecuteRunnable =  new Runnable() {
->>>>>>> cd587e2c
     @Override
-    protected Void doInBackground( Void... params ) {
-      TileCanvasViewGroup tileCanvasViewGroup = mTileManagerWeakReference.get();
-      if( tileCanvasViewGroup != null ) {
-        LinkedList<Tile> renderList = tileCanvasViewGroup.getRenderList();
-        for( Tile tile : renderList ) {
-          if( !isCancelled() ) {
-            tileCanvasViewGroup = mTileManagerWeakReference.get();
-            if( tileCanvasViewGroup != null && !tileCanvasViewGroup.getRenderIsCancelled() ) {
-              tileCanvasViewGroup.generateTileBitmap( tile );
-              publishProgress( tile );
-            }
-          }
-        }
-      }
-      return null;
-    }
-
-    @Override
-    protected void onProgressUpdate( Tile... params ) {
-      if( !isCancelled() ) {
-        TileCanvasViewGroup tileCanvasViewGroup = mTileManagerWeakReference.get();
-        if( tileCanvasViewGroup != null && !tileCanvasViewGroup.getRenderIsCancelled() ) {
-          Tile tile = params[0];
-          tileCanvasViewGroup.addTileToCurrentTileCanvasView( tile );
-        }
-      }
-    }
-
-    @Override
-    protected void onPostExecute( Void param ) {
-      TileCanvasViewGroup tileCanvasViewGroup = mTileManagerWeakReference.get();
-      if( tileCanvasViewGroup != null ) {
-        tileCanvasViewGroup.onRenderTaskPostExecute();
-      }
-    }
-
-    @Override
-    protected void onCancelled() {
-      TileCanvasViewGroup tileCanvasViewGroup = mTileManagerWeakReference.get();
-      if( tileCanvasViewGroup != null ) {
-        tileCanvasViewGroup.onRenderTaskCancelled();
-      }
-    }
-
-  }
+    public void run() {
+      if ( !mTransitionsEnabled ) {
+        cleanup();
+      }
+      if( mTileRenderListener != null ) {
+        mTileRenderListener.onRenderComplete();
+      }
+      invalidate();
+      requestRender();
+    }
+  };
 }